--- conflicted
+++ resolved
@@ -333,8 +333,6 @@
             }
         }
     }
-<<<<<<< HEAD
-=======
 
     public void onQuickSwitchToNewTask() {
         //TODO(b/150250451) add back in after big CL goes through
@@ -346,5 +344,4 @@
 //            }
 //        }
     }
->>>>>>> 93648b0a
 }