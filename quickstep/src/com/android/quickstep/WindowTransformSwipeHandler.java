--- conflicted
+++ resolved
@@ -435,10 +435,6 @@
         mLayoutListener.setHandler(this);
         buildAnimationController();
 
-<<<<<<< HEAD
-        final long transitionDelay = mLauncherFrameDrawnTime - mTouchTimeMs;
-=======
->>>>>>> 98f4fc00
         if (LatencyTrackerCompat.isEnabled(mContext)) {
             LatencyTrackerCompat.logToggleRecents((int) (mLauncherFrameDrawnTime - mTouchTimeMs));
         }
