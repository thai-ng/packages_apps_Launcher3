--- conflicted
+++ resolved
@@ -507,10 +507,7 @@
         DeviceProfile dp = mActivity.getDeviceProfile();
         getTaskSize(dp, mTempRect);
 
-<<<<<<< HEAD
-=======
         // Keep this logic in sync with ActivityControlHelper.getTranslationYForQuickScrub.
->>>>>>> 9bb8ffb5
         mTempRect.top -= mTaskTopMargin;
         setPadding(mTempRect.left - mInsets.left, mTempRect.top - mInsets.top,
                 dp.availableWidthPx + mInsets.left - mTempRect.right,
