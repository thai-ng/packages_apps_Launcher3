--- conflicted
+++ resolved
@@ -17,12 +17,8 @@
 
 import static com.android.launcher3.anim.Interpolators.ACCEL;
 import static com.android.launcher3.util.DefaultDisplay.getSingleFrameMs;
-<<<<<<< HEAD
-import static com.android.quickstep.BaseSwipeUpHandlerV2.MAX_SWIPE_DURATION;
-=======
 import static com.android.launcher3.views.FloatingIconView.SHAPE_PROGRESS_DURATION;
 import static com.android.quickstep.AbsSwipeUpHandler.MAX_SWIPE_DURATION;
->>>>>>> 707727b6
 import static com.android.quickstep.interaction.TutorialController.TutorialType.HOME_NAVIGATION_COMPLETE;
 import static com.android.quickstep.interaction.TutorialController.TutorialType.OVERVIEW_NAVIGATION_COMPLETE;
 
@@ -115,6 +111,7 @@
         AnimatorListenerAdapter resetTaskView = new AnimatorListenerAdapter() {
             @Override
             public void onAnimationEnd(Animator animation, boolean isReverse) {
+                mFakeIconView.setVisibility(View.INVISIBLE);
                 mFakeTaskView.setVisibility(View.INVISIBLE);
                 mFakeTaskView.setAlpha(1);
                 mRunningWindowAnim = null;
@@ -136,6 +133,7 @@
             });
         } else {
             anim.setViewAlpha(mFakeTaskView, 0, ACCEL);
+            anim.setViewAlpha(mFakeIconView, 0, ACCEL);
             anim.addListener(resetTaskView);
         }
         if (onEndRunnable != null) {
@@ -207,7 +205,7 @@
             // derivative of the scroll interpolator at zero, ie. 2.
             long baseDuration = Math.round(Math.abs(distanceToTravel / velocityPxPerMs.y));
             long duration = Math.min(MAX_SWIPE_DURATION, 2 * baseDuration);
-            HomeAnimationFactory homeAnimFactory = new HomeAnimationFactory(null) {
+            HomeAnimationFactory homeAnimFactory = new HomeAnimationFactory() {
                 @Override
                 public AnimatorPlaybackController createActivityAnimationToHome() {
                     return AnimatorPlaybackController.wrap(new AnimatorSet(), duration);
@@ -223,6 +221,24 @@
                             fakeHomeIconLeft + fakeHomeIconSizePx,
                             fakeHomeIconTop + fakeHomeIconSizePx);
                 }
+
+                @Override
+                public void update(RectF rect, float progress, float radius) {
+                    mFakeIconView.setVisibility(View.VISIBLE);
+                    mFakeIconView.update(rect, progress,
+                            1f - SHAPE_PROGRESS_DURATION /* shapeProgressStart */,
+                            radius,
+                            false, /* isOpening */
+                            mFakeIconView, mDp,
+                            false /* isVerticalBarLayout */);
+                    mFakeIconView.setAlpha(1);
+                    mFakeTaskView.setAlpha(getWindowAlpha(progress));
+                }
+
+                @Override
+                public void onCancel() {
+                    mFakeIconView.setVisibility(View.INVISIBLE);
+                }
             };
             RectFSpringAnim windowAnim = createWindowAnimationToHome(startShift, homeAnimFactory);
             windowAnim.start(mContext, velocityPxPerMs);
