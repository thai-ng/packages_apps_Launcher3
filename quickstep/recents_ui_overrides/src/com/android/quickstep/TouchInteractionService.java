--- conflicted
+++ resolved
@@ -440,15 +440,8 @@
 
         final int action = event.getAction();
         if (action == ACTION_DOWN) {
-<<<<<<< HEAD
-            GestureState newGestureState = new GestureState(mOverviewComponentObserver,
-                    ActiveGestureLog.INSTANCE.generateAndSetLogId());
-            newGestureState.updateRunningTask(TraceHelper.whitelistIpcs("getRunningTask.0",
-                    () -> mAM.getRunningTask(true /* filterOnlyVisibleRecents */)));
-=======
             mDeviceState.setOrientationTransformIfNeeded(event);
             GestureState newGestureState;
->>>>>>> 2d652c1d
 
             if (mDeviceState.isInSwipeUpTouchRegion(event)) {
                 newGestureState = createGestureState();
@@ -500,7 +493,7 @@
         GestureState gestureState = new GestureState(mOverviewComponentObserver,
                 ActiveGestureLog.INSTANCE.generateAndSetLogId());
         gestureState.updateRunningTask(TraceHelper.whitelistIpcs("getRunningTask.0",
-                () -> mAM.getRunningTask(0)));
+                () -> mAM.getRunningTask(true /* filterOnlyVisibleRecents */)));
         return gestureState;
     }
 
