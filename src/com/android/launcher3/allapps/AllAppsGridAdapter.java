--- conflicted
+++ resolved
@@ -324,17 +324,6 @@
         }
     }
 
-<<<<<<< HEAD
-    @Thunk Launcher mLauncher;
-    private LayoutInflater mLayoutInflater;
-    @Thunk AlphabeticalAppsList mApps;
-    private GridLayoutManager mGridLayoutMgr;
-    private GridSpanSizer mGridSizer;
-    private GridItemDecoration mItemDecoration;
-    private View.OnTouchListener mTouchListener;
-    private View.OnClickListener mIconClickListener;
-    private View.OnLongClickListener mIconLongClickListener;
-=======
     private final Launcher mLauncher;
     private final LayoutInflater mLayoutInflater;
     private final AlphabeticalAppsList mApps;
@@ -356,7 +345,7 @@
 
     private final int mPredictionBarDividerOffset;
     private int mAppsPerRow;
->>>>>>> 2494c3f1
+
     private BindViewCallback mBindViewCallback;
     private AllAppsSearchBarController mSearchController;
 
@@ -369,19 +358,7 @@
     // each time the search query changes.
     private String mMarketSearchMessage;
     // The intent to send off to the market app, updated each time the search query changes.
-<<<<<<< HEAD
-    @Thunk Intent mMarketSearchIntent;
-    // The last query that the user entered into the search field
-    @Thunk String mLastSearchQuery;
-
-    // Section drawing
-    @Thunk int mSectionNamesMargin;
-    @Thunk int mSectionHeaderOffset;
-    @Thunk Paint mSectionTextPaint;
-    @Thunk Paint mPredictedAppsDividerPaint;
-=======
     private Intent mMarketSearchIntent;
->>>>>>> 2494c3f1
 
     public AllAppsGridAdapter(Launcher launcher, AlphabeticalAppsList apps,
             View.OnTouchListener touchListener, View.OnClickListener iconClickListener,
@@ -441,13 +418,7 @@
      */
     public void setLastSearchQuery(String query) {
         Resources res = mLauncher.getResources();
-<<<<<<< HEAD
-        mLastSearchQuery = query;
         mEmptySearchMessage = res.getString(R.string.all_apps_no_search_results, query);
-=======
-        String formatStr = res.getString(R.string.all_apps_no_search_results);
-        mEmptySearchMessage = String.format(formatStr, query);
->>>>>>> 2494c3f1
         if (mMarketAppName != null) {
             mMarketSearchMessage = res.getString(R.string.all_apps_search_market_message,
                     mMarketAppName);
