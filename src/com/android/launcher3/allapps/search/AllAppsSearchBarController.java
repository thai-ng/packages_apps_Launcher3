--- conflicted
+++ resolved
@@ -79,11 +79,7 @@
     public void beforeTextChanged(CharSequence charSequence, int i, int i1, int i2) {
         if (mSearchAlgorithm instanceof PluginWrapper) {
             ((PluginWrapper) mSearchAlgorithm).runOnPluginIfConnected(
-<<<<<<< HEAD
-                    AllAppsSearchPlugin::startedTyping);
-=======
                     AllAppsSearchPlugin::startedSearchSession);
->>>>>>> 65542a48
         }
     }
 
@@ -117,10 +113,7 @@
     public boolean onEditorAction(TextView v, int actionId, KeyEvent event) {
         if (FeatureFlags.ENABLE_DEVICE_SEARCH.get()) {
             if (actionId == EditorInfo.IME_ACTION_SEARCH) {
-<<<<<<< HEAD
-=======
                 // selectFocusedView should return SearchTargetEvent that is passed onto onClick
->>>>>>> 65542a48
                 if (Launcher.getLauncher(mLauncher).getAppsView().selectFocusedView(v)) {
                     return true;
                 }
