--- conflicted
+++ resolved
@@ -568,12 +568,8 @@
     @Override
     protected void closeComplete() {
         mOriginalIcon.setTextVisibility(mOriginalIcon.shouldTextBeVisible());
-<<<<<<< HEAD
-        mOriginalIcon.forceHideDot(false);
+        mOriginalIcon.setForceHideDot(false);
         super.closeComplete();
-=======
-        mOriginalIcon.setForceHideDot(false);
->>>>>>> 1bd96b1e
     }
 
     @Override
