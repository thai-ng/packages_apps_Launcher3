/*
 * Copyright (C) 2008 The Android Open Source Project
 *
 * Licensed under the Apache License, Version 2.0 (the "License");
 * you may not use this file except in compliance with the License.
 * You may obtain a copy of the License at
 *
 *      http://www.apache.org/licenses/LICENSE-2.0
 *
 * Unless required by applicable law or agreed to in writing, software
 * distributed under the License is distributed on an "AS IS" BASIS,
 * WITHOUT WARRANTIES OR CONDITIONS OF ANY KIND, either express or implied.
 * See the License for the specific language governing permissions and
 * limitations under the License.
 */

package com.android.launcher3;

import android.animation.ObjectAnimator;
import android.animation.PropertyValuesHolder;
import android.annotation.TargetApi;
import android.app.ActivityManager;
import android.content.Context;
import android.content.SharedPreferences;
import android.graphics.drawable.Drawable;
import android.os.Build;
import android.os.Bundle;
import android.os.UserManager;
import android.provider.Settings;
import android.view.KeyEvent;
import android.view.LayoutInflater;
import android.view.View;
import android.view.View.OnClickListener;
import android.view.View.OnKeyListener;
import android.view.View.OnLongClickListener;
import android.view.ViewGroup;
import android.view.ViewTreeObserver.OnGlobalLayoutListener;
import android.view.accessibility.AccessibilityManager;

import com.android.launcher3.util.Thunk;

class LauncherClings implements OnClickListener, OnKeyListener {
    private static final String MIGRATION_CLING_DISMISSED_KEY = "cling_gel.migration.dismissed";
    private static final String WORKSPACE_CLING_DISMISSED_KEY = "cling_gel.workspace.dismissed";

    private static final String TAG_CROP_TOP_AND_SIDES = "crop_bg_top_and_sides";

    private static final int SHOW_CLING_DURATION = 250;
    private static final int DISMISS_CLING_DURATION = 200;

    // New Secure Setting in L
    private static final String SKIP_FIRST_USE_HINTS = "skip_first_use_hints";

    @Thunk Launcher mLauncher;
    private LayoutInflater mInflater;
    @Thunk boolean mIsVisible;

    /** Ctor */
    public LauncherClings(Launcher launcher) {
        mLauncher = launcher;
        mInflater = LayoutInflater.from(mLauncher);
    }

    @Override
    public void onClick(View v) {
        int id = v.getId();
        if (id == R.id.cling_dismiss_migration_use_default) {
            // Disable the migration cling
            dismissMigrationCling();
        } else if (id == R.id.cling_dismiss_migration_copy_apps) {
            // Copy the shortcuts from the old database
            LauncherModel model = mLauncher.getModel();
            model.resetLoadedState(false, true);
            model.startLoader(PagedView.INVALID_RESTORE_PAGE,
                    LauncherModel.LOADER_FLAG_CLEAR_WORKSPACE
                            | LauncherModel.LOADER_FLAG_MIGRATE_SHORTCUTS);
            // Set the flag to skip the folder cling
            String spKey = LauncherAppState.getSharedPreferencesKey();
            SharedPreferences sp = mLauncher.getSharedPreferences(spKey, Context.MODE_PRIVATE);
            SharedPreferences.Editor editor = sp.edit();
            editor.putBoolean(Launcher.USER_HAS_MIGRATED, true);
            editor.apply();
            // Disable the migration cling
            dismissMigrationCling();
        } else if (id == R.id.cling_dismiss_longpress_info) {
            dismissLongPressCling();
        }
    }

    @Override
    public boolean onKey(View v, int keyCode, KeyEvent event) {
        if (event.isPrintingKey()) {
            // Should ignore all printing keys, otherwise they come to the search box.
            return true;
        }
        if (keyCode == KeyEvent.KEYCODE_MENU) {
            // Menu key goes to the overview mode similar to longpress, therefore it needs to
            // dismiss the clings.
            dismissLongPressCling();
        }
        return false;
    }

    /**
     * Shows the migration cling.
     *
     * This flow is mutually exclusive with showFirstRunCling, and only runs if this Launcher
     * package was not preinstalled and there exists a db to migrate from.
     */
    public void showMigrationCling() {
<<<<<<< HEAD
        mLauncher.onLauncherClingShown();
=======
        mIsVisible = true;
>>>>>>> 20884fdc
        mLauncher.hideWorkspaceSearchAndHotseat();

        ViewGroup root = (ViewGroup) mLauncher.findViewById(R.id.launcher);
        View inflated = mInflater.inflate(R.layout.migration_cling, root);
        inflated.findViewById(R.id.cling_dismiss_migration_copy_apps).setOnClickListener(this);
        inflated.findViewById(R.id.cling_dismiss_migration_use_default).setOnClickListener(this);
    }

    private void dismissMigrationCling() {
        mLauncher.showWorkspaceSearchAndHotseat();
        Runnable dismissCb = new Runnable() {
            public void run() {
                Runnable cb = new Runnable() {
                    public void run() {
                        // Show the longpress cling next
                        showLongPressCling(false);
                    }
                };
                dismissCling(mLauncher.findViewById(R.id.migration_cling), cb,
                        MIGRATION_CLING_DISMISSED_KEY, DISMISS_CLING_DURATION);
            }
        };
        mLauncher.getWorkspace().post(dismissCb);
    }

    public void showLongPressCling(boolean showWelcome) {
        mIsVisible = true;
        ViewGroup root = (ViewGroup) mLauncher.findViewById(R.id.launcher);
        View cling = mInflater.inflate(R.layout.longpress_cling, root, false);

        cling.setOnLongClickListener(new OnLongClickListener() {

            @Override
            public boolean onLongClick(View v) {
                mLauncher.showOverviewMode(true);
                dismissLongPressCling();
                return true;
            }
        });

        final ViewGroup content = (ViewGroup) cling.findViewById(R.id.cling_content);
        mInflater.inflate(showWelcome ? R.layout.longpress_cling_welcome_content
                : R.layout.longpress_cling_content, content);
        final View button = content.findViewById(R.id.cling_dismiss_longpress_info);
        button.setOnClickListener(this);
        button.setOnKeyListener(this);

        if (TAG_CROP_TOP_AND_SIDES.equals(content.getTag())) {
            Drawable bg = new BorderCropDrawable(mLauncher.getResources().getDrawable(R.drawable.cling_bg),
                    true, true, true, false);
            content.setBackground(bg);
        }

        mLauncher.onLauncherClingShown();
        root.addView(cling);

        if (showWelcome) {
            // This is the first cling being shown. No need to animate.
            return;
        }

        // Animate
        content.getViewTreeObserver().addOnGlobalLayoutListener(new OnGlobalLayoutListener() {

            @Override
            public void onGlobalLayout() {
                content.getViewTreeObserver().removeOnGlobalLayoutListener(this);

                ObjectAnimator anim;
                if (TAG_CROP_TOP_AND_SIDES.equals(content.getTag())) {
                    content.setTranslationY(-content.getMeasuredHeight());
                    anim = LauncherAnimUtils.ofFloat(content, View.TRANSLATION_Y, 0);
                } else {
                    content.setScaleX(0);
                    content.setScaleY(0);
                    PropertyValuesHolder scaleX = PropertyValuesHolder.ofFloat(View.SCALE_X, 1);
                    PropertyValuesHolder scaleY = PropertyValuesHolder.ofFloat(View.SCALE_Y, 1);
                    anim = LauncherAnimUtils.ofPropertyValuesHolder(content, scaleX, scaleY);
                }

                anim.setDuration(SHOW_CLING_DURATION);
                anim.setInterpolator(new LogDecelerateInterpolator(100, 0));
                anim.start();
            }
        });
    }

    @Thunk void dismissLongPressCling() {
        Runnable dismissCb = new Runnable() {
            public void run() {
                Runnable cb = new Runnable() {
                    public void run() {
                        mLauncher.onLauncherClingDismissed();
                    }
                };
                dismissCling(mLauncher.findViewById(R.id.longpress_cling), cb,
                        WORKSPACE_CLING_DISMISSED_KEY, DISMISS_CLING_DURATION);
            }
        };
        mLauncher.getWorkspace().post(dismissCb);
    }

    /** Hides the specified Cling */
    @Thunk void dismissCling(final View cling, final Runnable postAnimationCb,
                              final String flag, int duration) {
        // To catch cases where siblings of top-level views are made invisible, just check whether
        // the cling is directly set to GONE before dismissing it.
        if (cling != null && cling.getVisibility() != View.GONE) {
            final Runnable cleanUpClingCb = new Runnable() {
                public void run() {
                    cling.setVisibility(View.GONE);
                    mLauncher.getSharedPrefs().edit()
                        .putBoolean(flag, true)
                        .apply();
                    mIsVisible = false;
                    if (postAnimationCb != null) {
                        postAnimationCb.run();
                    }
                }
            };
            if (duration <= 0) {
                cleanUpClingCb.run();
            } else {
                cling.animate().alpha(0).setDuration(duration).withEndAction(cleanUpClingCb);
            }
        }
    }

    public boolean isVisible() {
        return mIsVisible;
    }

    /** Returns whether the clings are enabled or should be shown */
    @TargetApi(Build.VERSION_CODES.JELLY_BEAN_MR2)
    private boolean areClingsEnabled() {
        // disable clings when running in a test harness
        if(ActivityManager.isRunningInTestHarness()) return false;

        // Disable clings for accessibility when explore by touch is enabled
        final AccessibilityManager a11yManager = (AccessibilityManager) mLauncher.getSystemService(
                Launcher.ACCESSIBILITY_SERVICE);
        if (a11yManager.isTouchExplorationEnabled()) {
            return false;
        }

        // Restricted secondary users (child mode) will potentially have very few apps
        // seeded when they start up for the first time. Clings won't work well with that
        if (Utilities.ATLEAST_JB_MR2) {
            UserManager um = (UserManager) mLauncher.getSystemService(Context.USER_SERVICE);
            Bundle restrictions = um.getUserRestrictions();
            if (restrictions.getBoolean(UserManager.DISALLOW_MODIFY_ACCOUNTS, false)) {
                return false;
            }
        }
        if (Settings.Secure.getInt(mLauncher.getContentResolver(), SKIP_FIRST_USE_HINTS, 0)
                == 1) {
            return false;
        }
        return true;
    }

    public boolean shouldShowFirstRunOrMigrationClings() {
        SharedPreferences sharedPrefs = mLauncher.getSharedPrefs();
        return areClingsEnabled() &&
            !sharedPrefs.getBoolean(WORKSPACE_CLING_DISMISSED_KEY, false) &&
            !sharedPrefs.getBoolean(MIGRATION_CLING_DISMISSED_KEY, false);
    }

    public static void synchonouslyMarkFirstRunClingDismissed(Context ctx) {
        SharedPreferences prefs = ctx.getSharedPreferences(
                LauncherAppState.getSharedPreferencesKey(), Context.MODE_PRIVATE);
        SharedPreferences.Editor editor = prefs.edit();
        editor.putBoolean(WORKSPACE_CLING_DISMISSED_KEY, true);
        editor.commit();
    }
}<|MERGE_RESOLUTION|>--- conflicted
+++ resolved
@@ -108,11 +108,8 @@
      * package was not preinstalled and there exists a db to migrate from.
      */
     public void showMigrationCling() {
-<<<<<<< HEAD
         mLauncher.onLauncherClingShown();
-=======
         mIsVisible = true;
->>>>>>> 20884fdc
         mLauncher.hideWorkspaceSearchAndHotseat();
 
         ViewGroup root = (ViewGroup) mLauncher.findViewById(R.id.launcher);
